--- conflicted
+++ resolved
@@ -34,11 +34,7 @@
     block_N = [32, 64, 128, 256]
     threads = [128, 256, 512]
     num_split_q = [64, 128, 256]
-<<<<<<< HEAD
     num_stages = [0,1]
-=======
-    num_stages = [0]
->>>>>>> f92de932
     enable_rasterization = [True]
     k_pack = [2]
     panel_size = [7, 8]
