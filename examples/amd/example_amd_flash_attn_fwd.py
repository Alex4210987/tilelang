import torch
import torch.nn.functional as F
import tilelang
import tilelang.language as T
from tilelang.tileop.base import GemmWarpPolicy
import itertools
import argparse
from functools import partial


# Custom supply function to ensure tensors are created on GPU
def supply_tensors_gpu(params):
    """Supply function that creates tensors on GPU for ROCm/HIP."""
    tensors = []
    for param in params:
        if hasattr(param, "shape") and hasattr(param, "dtype"):
            # Force creation on GPU device
            shape = [int(s) for s in param.shape]
            tensor = torch.randn(shape, dtype=param.dtype, device="cuda")
            tensors.append(tensor)
        else:
            tensors.append(param)
    return tensors


def ref_program(Q, K, V, is_causal, groups=1):
    assert Q.size(2) == K.size(2) * groups, f"Q heads {Q.size(2)} K heads {K.size(2)} groups {groups}"
    assert Q.size(2) == V.size(2) * groups, f"Q heads {Q.size(2)} V heads {V.size(2)} groups {groups}"
    dim = Q.size(-1)
    K = K.repeat_interleave(groups, dim=2)
    V = V.repeat_interleave(groups, dim=2)
    scores = torch.einsum("bqhd,bkhd->bhqk", Q, K)
    scores = scores / torch.sqrt(torch.tensor(dim, dtype=scores.dtype))
    if is_causal:
        seq_len = Q.size(1)
        mask = torch.tril(torch.ones(seq_len, seq_len, device=scores.device))
        mask = mask.unsqueeze(0).unsqueeze(0)
        scores = scores.masked_fill(mask == 0, float("-inf"))
    attention_weights = F.softmax(scores, dim=-1)
    output = torch.einsum("bhqk,bkhd->bqhd", attention_weights, V)
    return output


def get_configs():
    """Generates configurations for the autotuner, tailored for FA-2 style parallelism."""
    block_M = [32, 64, 128, 256]
    block_N = [32, 64, 128, 256]
    threads = [128, 256, 512]
    num_split_q = [64, 128, 256]
    num_stages = [0, 1]
    enable_rasterization = [True]
    k_pack = [2]
    panel_size = [7, 8]
    qk_coalesced_width = [8]
    v_coalesced_width = [4]

    valid_configs = []

    for m, n, s, t, stages, r, k, p, qkw, vw in itertools.product(
        block_M, block_N, num_split_q, threads, num_stages, enable_rasterization, k_pack, panel_size, qk_coalesced_width, v_coalesced_width
    ):
        valid_configs.append(
            {
                "block_M": m,
                "block_N": n,
                "num_split_q": s,
                "threads": t,
                "num_stages": stages,
                "enable_rasterization": r,
                "k_pack": k,
                "panel_size": p,
                "qk_coalesced_width": qkw,
                "v_coalesced_width": vw,
            }
        )
    return valid_configs


@tilelang.autotune(configs=get_configs(), cache_input_tensors=True)
@tilelang.jit(out_idx=[3])
def fast_flashattn(
    batch,
    heads,
    seq_len,
    dim,
    is_causal,
    groups,
    block_M: int,
    block_N: int,
    num_split_q: int,
    threads: int,
    num_stages: int,
    enable_rasterization: bool,
    k_pack: int,
    panel_size: int,
    qk_coalesced_width: int,
    v_coalesced_width: int,
):
    scale = (1.0 / dim) ** 0.5
    head_kv = heads // groups
    q_shape = [batch, seq_len, heads, dim]
    kv_shape = [batch, seq_len, head_kv, dim]
    dtype = T.float16
    accum_dtype = T.float32

    vec_size = qk_coalesced_width
    v_vec_size = v_coalesced_width

    @T.prim_func
    def main(
        Q: T.Tensor(q_shape, dtype),
        K: T.Tensor(kv_shape, dtype),
        V: T.Tensor(kv_shape, dtype),
        Output: T.Tensor(q_shape, dtype),
    ):
        with T.Kernel(num_split_q, batch * heads, threads=threads) as (b_split, byz_combined):
            T.use_swizzle(panel_size, enable=enable_rasterization)

            bz = byz_combined // heads
            by = byz_combined % heads

            num_q_blocks = T.ceildiv(seq_len, block_M)

<<<<<<< HEAD
            bx_loop_var = T.alloc_var("int32")
            bx_loop_var = b_split
=======
            bx = T.alloc_var(T.int32)
            bx = b_split
>>>>>>> 7248a810

            with T.While(bx_loop_var < num_q_blocks):
                acc_o = T.alloc_fragment([block_M, dim], accum_dtype)
                m_i = T.alloc_fragment([block_M], accum_dtype)
                l_i = T.alloc_fragment([block_M], accum_dtype)

                T.fill(acc_o, 0)
                T.fill(m_i, -T.infinity(accum_dtype))
                T.fill(l_i, 0)

                current_bx = bx_loop_var
                q_block_offset = current_bx * block_M

                # Forward: Q在register里, K/V在LDS里
                Q_fragment = T.alloc_fragment([block_M, dim], dtype)
                K_shared = T.alloc_shared([block_N, dim], dtype)
                V_shared = T.alloc_shared([block_N, dim], dtype)
                acc_s_cast = T.alloc_fragment([block_M, block_N], dtype)

                acc_s = T.alloc_fragment([block_M, block_N], accum_dtype)
                m_prev = T.alloc_fragment([block_M], accum_dtype)
                scale_factor = T.alloc_fragment([block_M], accum_dtype)

                T.copy(Q[bz, q_block_offset : q_block_offset + block_M, by, :], Q_fragment, coalesced_width=vec_size)

                loop_end_k = T.ceildiv(q_block_offset + block_M, block_N) if is_causal else T.ceildiv(seq_len, block_N)

                row_sum = T.alloc_fragment([block_M], accum_dtype)

                for k in T.Pipelined(loop_end_k, num_stages=num_stages):
                    kv_idx = k * block_N

                    T.copy(K[bz, kv_idx : kv_idx + block_N, by // groups, :], K_shared, coalesced_width=vec_size)
                    T.copy(V[bz, kv_idx : kv_idx + block_N, by // groups, :], V_shared, coalesced_width=v_vec_size)

                    if is_causal:
                        for i, j in T.Parallel(block_M, block_N):
                            acc_s[i, j] = T.if_then_else(q_block_offset + i >= kv_idx + j, 0, -T.infinity(acc_s.dtype))
                    else:
                        T.clear(acc_s)
                    T.gemm(
                        Q_fragment,
                        K_shared,
                        acc_s,
                        transpose_B=True,
                        k_pack=k_pack,
                        policy=GemmWarpPolicy.FullRow,
                    )

                    for i, j in T.Parallel(block_M, block_N):
                        acc_s[i, j] = acc_s[i, j] * scale

                    T.copy(m_i, m_prev)
                    T.reduce_max(acc_s, m_i, dim=1, clear=False)
                    for i in T.Parallel(block_M):
                        m_i[i] = T.max(m_i[i], m_prev[i])

                    for i in T.Parallel(block_M):
                        if m_prev[i] == -T.infinity(accum_dtype):
                            scale_factor[i] = 0.0
                        else:
                            scale_factor[i] = T.exp(m_prev[i] - m_i[i])

                        l_i[i] *= scale_factor[i]

                    for i, j in T.Parallel(block_M, dim):
                        acc_o[i, j] *= scale_factor[i]

                    for i, j in T.Parallel(block_M, block_N):
                        if acc_s[i, j] == -T.infinity(acc_s.dtype):
                            acc_s[i, j] = 0.0
                        else:
                            acc_s[i, j] = T.exp(acc_s[i, j] - m_i[i])

                    T.reduce_sum(acc_s, row_sum, dim=1)
                    for i in T.Parallel(block_M):
                        l_i[i] += row_sum[i]

                    T.copy(acc_s, acc_s_cast)

                    T.gemm(acc_s_cast, V_shared, acc_o, policy=GemmWarpPolicy.FullRow)

                l_inv = T.alloc_fragment([block_M], accum_dtype)
                for i in T.Parallel(block_M):
                    safe_l = T.if_then_else(l_i[i] > 1e-6, l_i[i], 1.0)
                    l_inv[i] = 1.0 / safe_l

                for i, j in T.Parallel(block_M, dim):
                    Output[bz, q_block_offset + i, by, j] = acc_o[i, j] * l_inv[i]

                bx_loop_var = current_bx + num_split_q

    return main


def main(batch: int = 1, heads: int = 8, seq_len: int = 4096, dim: int = 128, is_causal: bool = False, groups: int = 1):
    flops_per_matmul = 2.0 * batch * heads * seq_len * seq_len * dim
    total_flops = 2 * flops_per_matmul
    if is_causal:
        total_flops *= 0.5

    print("Starting autotuning for FlashAttention-V2...")
    kernel = fast_flashattn(batch, heads, seq_len, dim, is_causal, groups=groups)
    print(f"Autotuning finished. Best Configuration: {kernel.config}")

    ref_program_processed = partial(ref_program, is_causal=is_causal, groups=groups)

    profiler = kernel.get_profiler(tensor_supply_type=tilelang.TensorSupplyType.Normal)

    print("Verifying correctness...")
    profiler.assert_allclose(ref_program_processed, rtol=0.01, atol=0.01)
    print("All checks pass.")

    latency = profiler.do_bench(ref_program_processed, warmup=100)
    print(f"Reference (PyTorch): {latency:.2f} ms | {total_flops / latency * 1e-9:.2f} TFlops")

    latency = profiler.do_bench(warmup=100)
    print(f"Fast Flash Attention V2 (Tile-lang): {latency:.2f} ms | {total_flops / latency * 1e-9:.2f} TFlops")


if __name__ == "__main__":
    parser = argparse.ArgumentParser()
    parser.add_argument("--batch", type=int, default=2, help="batch size")
    parser.add_argument("--heads", type=int, default=16, help="heads")
    parser.add_argument("--seq_len", type=int, default=4096, help="sequence length")
    parser.add_argument("--dim", type=int, default=128, help="dim")
    parser.add_argument("--is_causal", action="store_true", help="causal")
    parser.add_argument("--groups", type=int, default=1, help="groups")
    args = parser.parse_args()
    main(args.batch, args.heads, args.seq_len, args.dim, args.is_causal, args.groups)<|MERGE_RESOLUTION|>--- conflicted
+++ resolved
@@ -121,13 +121,8 @@
 
             num_q_blocks = T.ceildiv(seq_len, block_M)
 
-<<<<<<< HEAD
             bx_loop_var = T.alloc_var("int32")
             bx_loop_var = b_split
-=======
-            bx = T.alloc_var(T.int32)
-            bx = b_split
->>>>>>> 7248a810
 
             with T.While(bx_loop_var < num_q_blocks):
                 acc_o = T.alloc_fragment([block_M, dim], accum_dtype)
