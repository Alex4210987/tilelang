import argparse
import hashlib
import itertools
import math
import os
import re
import subprocess
import tempfile
import time
from functools import partial

import numpy as np
import torch
import torch.nn.functional as F

import tilelang
import tilelang.language as T
from tilelang import env as tilelang_env
from tilelang.primitives.gemm.base import GemmWarpPolicy


def ref_program(Q, K, V, is_causal, groups=1):
    assert Q.size(2) == K.size(2) * groups, f"Q heads {Q.size(2)} K heads {K.size(2)} groups {groups}"
    assert Q.size(2) == V.size(2) * groups, f"Q heads {Q.size(2)} V heads {V.size(2)} groups {groups}"
    dim = Q.size(-1)
    K_ref = K.repeat_interleave(groups, dim=2)
    V_ref = V.repeat_interleave(groups, dim=2)
    scores = torch.einsum("bqhd,bkhd->bhqk", Q, K_ref)
    scores = scores / torch.sqrt(torch.tensor(dim, dtype=scores.dtype))
    if is_causal:
        seq_len = Q.size(1)
        mask = torch.tril(torch.ones(seq_len, seq_len, device=scores.device))
        mask = mask.unsqueeze(0).unsqueeze(0)
        scores = scores.masked_fill(mask == 0, float("-inf"))
    attention_weights = F.softmax(scores, dim=-1)
    output = torch.einsum("bhqk,bkhd->bqhd", attention_weights, V_ref)
    lse = torch.logsumexp(scores, dim=-1).float()
    return output, lse


def get_fwd_configs():
    block_M = [32, 64, 128, 256]
    block_N = [32, 64, 128, 256]
    threads = [128, 256, 512]
    num_split_q = [64, 128, 256]
    num_stages = [0, 1]
    enable_rasterization = [True]
    k_pack = [2]
    panel_size = [7, 8, 9, 10]
    qk_coalesced_width = [8]
    v_coalesced_width = [4]

    valid_configs = []

    for m, n, s, t, stages, r, k, p, qkw, vw in itertools.product(
        block_M, block_N, num_split_q, threads, num_stages, enable_rasterization, k_pack, panel_size, qk_coalesced_width, v_coalesced_width
    ):
        valid_configs.append(
            {
                "block_M": m,
                "block_N": n,
                "num_split_q": s,
                "threads": t,
                "num_stages": stages,
                "enable_rasterization": r,
                "k_pack": k,
                "panel_size": p,
                "qk_coalesced_width": qkw,
                "v_coalesced_width": vw,
            }
        )
    return valid_configs


def _sanitize_filename(name: str) -> str:
    return re.sub(r"[^0-9A-Za-z_.-]", "_", name)


def _get_hip_include_options() -> list[str]:
    options: list[str] = []
    template_path = tilelang_env.TILELANG_TEMPLATE_PATH
    if template_path:
        options.append(f"-I{template_path}")
    ck_path = tilelang_env.COMPOSABLE_KERNEL_INCLUDE_DIR
    if ck_path:
        options.append(f"-I{ck_path}")
    return options


def _compile_hip_to_asm(code: str,
                        asm_path: str,
                        arch: str | None = None,
                        options: list[str] | None = None) -> None:
    from tilelang.contrib import hipcc  # pylint: disable=import-outside-toplevel

    if arch is None:
        rocm_path = hipcc.find_rocm_path()
        arch = hipcc.get_rocm_arch(rocm_path)

    with tempfile.TemporaryDirectory() as temp_dir:
        temp_code = os.path.join(temp_dir, "kernel.cc")
        with open(temp_code, "w", encoding="utf-8") as f:
            f.write(code)

        cmd = ["hipcc", "-O3", "-c"]
        if arch:
            cmd.append(f"--offload-arch={arch}")
        cmd.append("--genco")
        cmd.append("-S")
        include_options = _get_hip_include_options()
        if options:
            if isinstance(options, str):
                include_options.append(options)
            else:
                include_options.extend(options)
        if include_options:
            cmd.extend(include_options)
        cmd.extend(["-o", asm_path, temp_code])

        proc = subprocess.run(
            cmd,
            check=False,
            stdout=subprocess.PIPE,
            stderr=subprocess.STDOUT,
            text=True,
        )
        if proc.returncode != 0:
            raise RuntimeError(f"hipcc assembly generation failed:\n{proc.stdout}")


def dump_kernel_artifacts(kernel, dump_dir: str | None, tag: str) -> None:
    if not dump_dir or kernel is None:
        return

    try:
        kernel_source = kernel.get_kernel_source()
    except AttributeError:
        print(f"[TileLang] Kernel `{tag}` does not expose source; skip dumping.")
        return

    if not kernel_source:
        print(f"[TileLang] Kernel `{tag}` returned empty source; skip dumping.")
        return

    os.makedirs(dump_dir, exist_ok=True)

    prim_func = getattr(kernel, "prim_func", None)
    func_name = "kernel"
    if prim_func is not None and hasattr(prim_func, "attrs"):
        func_name = prim_func.attrs.get("global_symbol", func_name)

    digest = hashlib.sha1(kernel_source.encode("utf-8")).hexdigest()[:8]
    base = _sanitize_filename(f"{tag}_{func_name}_{digest}")

    hip_path = os.path.join(dump_dir, f"{base}.hip.cpp")
    with open(hip_path, "w", encoding="utf-8") as f:
        f.write(kernel_source)
    print(f"[TileLang] HIP source saved to {hip_path}")

    from tilelang.contrib import hipcc  # pylint: disable=import-outside-toplevel

    hsaco_path = os.path.join(dump_dir, f"{base}.hsaco")
    hip_options = _get_hip_include_options()
    try:
        hipcc.compile_hip(
            kernel_source,
            target_format="hsaco",
            options=hip_options if hip_options else None,
            path_target=hsaco_path,
        )
        print(f"[TileLang] HSACO saved to {hsaco_path}")
    except Exception as err:  # noqa: BLE001
        print(f"[TileLang] HIP compilation failed for {hip_path}: {err}")
        return

    asm_path = os.path.join(dump_dir, f"{base}.s")
    try:
        _compile_hip_to_asm(kernel_source, asm_path)
        print(f"[TileLang] Assembly saved to {asm_path}")
    except Exception as err:  # noqa: BLE001
        print(f"[TileLang] Assembly generation failed for {hip_path}: {err}")


@tilelang.autotune(configs=get_fwd_configs(), cache_input_tensors=True)
@tilelang.jit(out_idx=[3, 4])
def fast_flashattn(
    batch,
    heads,
    seq_len,
    dim,
    is_causal,
    groups,
    block_M: int,
    block_N: int,
    num_split_q: int,
    threads: int,
    num_stages: int,
    enable_rasterization: bool,
    k_pack: int,
    panel_size: int,
    qk_coalesced_width: int,
    v_coalesced_width: int,
):
    scale = (1.0 / dim) ** 0.5
    head_kv = heads // groups
    q_shape = [batch, seq_len, heads, dim]
    kv_shape = [batch, seq_len, head_kv, dim]
    dtype = "float16"
    accum_dtype = "float"

    vec_size = qk_coalesced_width
    v_vec_size = v_coalesced_width

    @T.prim_func
    def main(
        Q: T.Tensor(q_shape, dtype),
        K: T.Tensor(kv_shape, dtype),
        V: T.Tensor(kv_shape, dtype),
        Output: T.Tensor(q_shape, dtype),
        LSE: T.Tensor([batch, heads, seq_len], accum_dtype),
    ):
        with T.Kernel(num_split_q, batch * heads, threads=threads) as (b_split, byz_combined):
            T.use_swizzle(panel_size, enable=enable_rasterization)

            bz = byz_combined // heads
            by = byz_combined % heads

            num_q_blocks = T.ceildiv(seq_len, block_M)

            bx_loop_var = T.alloc_var("int32")
            bx_loop_var = b_split

            with T.While(bx_loop_var < num_q_blocks):
                acc_o = T.alloc_fragment([block_M, dim], accum_dtype)
                m_i = T.alloc_fragment([block_M], accum_dtype)
                l_i = T.alloc_fragment([block_M], accum_dtype)

                T.fill(acc_o, 0)
                T.fill(m_i, -T.infinity(accum_dtype))
                T.fill(l_i, 0)

                current_bx = bx_loop_var
                q_block_offset = current_bx * block_M

                # Forward: Q在register里, K/V在LDS里
                Q_fragment = T.alloc_fragment([block_M, dim], dtype)
                K_shared = T.alloc_shared([block_N, dim], dtype)
                V_shared = T.alloc_shared([block_N, dim], dtype)
                acc_s_cast = T.alloc_fragment([block_M, block_N], dtype)

                acc_s = T.alloc_fragment([block_M, block_N], accum_dtype)
                m_prev = T.alloc_fragment([block_M], accum_dtype)
                scale_factor = T.alloc_fragment([block_M], accum_dtype)

<<<<<<< HEAD
                T.copy(
                    Q[bz, q_block_offset:q_block_offset + block_M, by, :],
                    Q_fragment,
                    coalesced_width=vec_size)
=======
                T.copy(Q[bz, q_block_offset : q_block_offset + block_M, by, :], Q_shared, coalesced_width=vec_size)
>>>>>>> 29051439

                loop_end_k = T.ceildiv(q_block_offset + block_M, block_N) if is_causal else T.ceildiv(seq_len, block_N)

                row_sum = T.alloc_fragment([block_M], accum_dtype)

                for k in T.Pipelined(loop_end_k, num_stages=num_stages):
                    kv_idx = k * block_N

                    T.copy(K[bz, kv_idx : kv_idx + block_N, by // groups, :], K_shared, coalesced_width=vec_size)
                    T.copy(V[bz, kv_idx : kv_idx + block_N, by // groups, :], V_shared, coalesced_width=v_vec_size)

                    if is_causal:
                        for i, j in T.Parallel(block_M, block_N):
                            acc_s[i, j] = T.if_then_else(q_block_offset + i >= kv_idx + j, 0, -T.infinity(acc_s.dtype))
                    else:
                        T.clear(acc_s)
                    T.gemm(
                        Q_fragment,
                        K_shared,
                        acc_s,
                        transpose_B=True,
                        k_pack=k_pack,
                        policy=GemmWarpPolicy.FullRow,
                    )

                    for i, j in T.Parallel(block_M, block_N):
                        acc_s[i, j] = acc_s[i, j] * scale

                    T.copy(m_i, m_prev)
                    T.reduce_max(acc_s, m_i, dim=1, clear=False)
                    for i in T.Parallel(block_M):
                        m_i[i] = T.max(m_i[i], m_prev[i])

                    for i in T.Parallel(block_M):
                        if m_prev[i] == -T.infinity(accum_dtype):
                            scale_factor[i] = 0.0
                        else:
                            scale_factor[i] = T.exp(m_prev[i] - m_i[i])

                        l_i[i] *= scale_factor[i]

                    for i, j in T.Parallel(block_M, dim):
                        acc_o[i, j] *= scale_factor[i]

                    for i, j in T.Parallel(block_M, block_N):
                        if acc_s[i, j] == -T.infinity(acc_s.dtype):
                            acc_s[i, j] = 0.0
                        else:
                            acc_s[i, j] = T.exp(acc_s[i, j] - m_i[i])

                    T.reduce_sum(acc_s, row_sum, dim=1)
                    for i in T.Parallel(block_M):
                        l_i[i] += row_sum[i]

                    T.copy(acc_s, acc_s_cast)

                    T.gemm(acc_s_cast, V_shared, acc_o, policy=GemmWarpPolicy.FullRow)

                l_inv = T.alloc_fragment([block_M], accum_dtype)
                for i in T.Parallel(block_M):
                    safe_l = T.if_then_else(l_i[i] > 1e-6, l_i[i], 1.0)
                    l_inv[i] = 1.0 / safe_l

                for i, j in T.Parallel(block_M, dim):
                    Output[bz, q_block_offset + i, by, j] = acc_o[i, j] * l_inv[i]

                for i in T.Parallel(block_M):
                    if q_block_offset + i < seq_len:
                        lse_val = T.if_then_else(l_i[i] > 0, T.log(l_i[i]) + m_i[i], -T.infinity(accum_dtype))
                        LSE[bz, by, q_block_offset + i] = lse_val

                bx_loop_var = current_bx + num_split_q

    return main


def get_bwd_configs():
    block_M = [16, 32, 64, 128, 256]
    block_N = [16, 32, 64, 128, 256]
    threads = [64, 128, 256, 512, 1024]
    num_stages = [0, 1, 2]
    enable_rasterization = [True]
    panel_size = [7, 8, 9, 10]

    configs = []
    for m, n, stages, t, r, p in itertools.product(block_M, block_N, num_stages, threads, enable_rasterization, panel_size):
        configs.append(
            {
                "block_M": m,
                "block_N": n,
                "num_stages": stages,
                "threads": t,
                "enable_rasterization": r,
                "panel_size": p,
            }
        )

    return configs


@tilelang.jit(out_idx=[2])
def flashattn_bwd_preprocess(batch, heads, seq_len, dim):
    dtype = "float16"
    accum_dtype = "float"
    shape = [batch, seq_len, heads, dim]
    blk = 32

    @T.prim_func
    def flash_bwd_prep(O: T.Tensor(shape, dtype), dO: T.Tensor(shape, dtype), Delta: T.Tensor([batch, heads, seq_len], accum_dtype)):
        with T.Kernel(batch, heads, T.ceildiv(seq_len, blk)) as (bz, bx, by):
            o = T.alloc_fragment([blk, blk], dtype)
            do = T.alloc_fragment([blk, blk], dtype)
            acc = T.alloc_fragment([blk, blk], accum_dtype)
            delta = T.alloc_fragment([blk], accum_dtype)
            T.clear(acc)
            for k in range(T.ceildiv(dim, blk)):
                T.copy(O[bz, by * blk : (by + 1) * blk, bx, k * blk : (k + 1) * blk], o)
                T.copy(dO[bz, by * blk : (by + 1) * blk, bx, k * blk : (k + 1) * blk], do)
                for i, j in T.Parallel(blk, blk):
                    acc[i, j] += o[i, j] * do[i, j]
            T.reduce_sum(acc, delta, 1)
            T.copy(delta, Delta[bz, bx, by * blk : (by + 1) * blk])

    return flash_bwd_prep


@tilelang.autotune(configs=get_bwd_configs(), cache_input_tensors=True)
@tilelang.jit
def flashattn_bwd(
    batch,
    heads,
    seq_len,
    dim,
    is_causal,
    groups,
    block_M: int,
    block_N: int,
    num_stages: int,
    threads: int,
    enable_rasterization: bool,
    panel_size: int,
):
    sm_scale = (1.0 / dim) ** 0.5
    head_kv = heads // groups
    q_shape = [batch, seq_len, heads, dim]
    kv_shape = [batch, seq_len, head_kv, dim]
    dtype = "float16"
    accum_dtype = "float"

    @T.prim_func
<<<<<<< HEAD
    def flash_bwd_kernel(Q: T.Tensor(q_shape,
                                     dtype), K: T.Tensor(kv_shape,
                                                         dtype), V: T.Tensor(kv_shape, dtype),
                         dO: T.Tensor(q_shape, dtype), lse: T.Tensor([batch, heads, seq_len],
                                                                     accum_dtype),
                         Delta: T.Tensor([batch, heads, seq_len],
                                         accum_dtype),
                         dQ_partial: T.Tensor([batch, T.ceildiv(seq_len, block_M), seq_len, heads,
                                               dim], dtype),
                         dK: T.Tensor(kv_shape, accum_dtype), dV: T.Tensor(kv_shape, accum_dtype)):
        with T.Kernel(head_kv, T.ceildiv(seq_len, block_M), batch, threads=threads) as (bk, by, bz):
=======
    def flash_bwd_kernel(
        Q: T.Tensor(q_shape, dtype),
        K: T.Tensor(kv_shape, dtype),
        V: T.Tensor(kv_shape, dtype),
        dO: T.Tensor(q_shape, dtype),
        lse: T.Tensor([batch, heads, seq_len], accum_dtype),
        Delta: T.Tensor([batch, heads, seq_len], accum_dtype),
        dQ: T.Tensor(q_shape, accum_dtype),
        dK: T.Tensor(kv_shape, accum_dtype),
        dV: T.Tensor(kv_shape, accum_dtype),
    ):
        with T.Kernel(heads, T.ceildiv(seq_len, block_M), batch, threads=threads) as (bx, by, bz):
>>>>>>> 29051439
            T.use_swizzle(panel_size, enable=enable_rasterization)

            # Backward: K在shared里, V在register里, Q/QT/dO/dOT在LDS里
            K_shared = T.alloc_shared([block_M, dim], dtype)
            V_fragment = T.alloc_fragment([block_M, dim], dtype)
            q_shared = T.alloc_shared([block_N, dim], dtype)
            do_shared = T.alloc_shared([block_N, dim], dtype)
            lse_shared = T.alloc_shared([block_N], accum_dtype)
            delta_shared = T.alloc_shared([block_N], accum_dtype)
            ds_shared = T.alloc_shared([block_M, block_N], dtype)

            qkT = T.alloc_fragment([block_M, block_N], accum_dtype)
            P_acc = T.alloc_fragment([block_M, block_N], accum_dtype)
            dP = T.alloc_fragment([block_M, block_N], accum_dtype)

            dv = T.alloc_fragment([block_M, dim], accum_dtype)
            dk = T.alloc_fragment([block_M, dim], accum_dtype)
            dq = T.alloc_fragment([block_N, dim], accum_dtype)

<<<<<<< HEAD
            kv_offset = by * block_M

            T.copy(K[bz, kv_offset:kv_offset + block_M, bk, :], K_shared)
            T.copy(V[bz, kv_offset:kv_offset + block_M, bk, :], V_fragment)
=======
            T.copy(K[bz, by * block_M : (by + 1) * block_M, bx // groups, :], K_shared)
            T.copy(V[bz, by * block_M : (by + 1) * block_M, bx // groups, :], V_shared)
>>>>>>> 29051439
            T.clear(dv)
            T.clear(dk)

            loop_st = T.floordiv(by * block_M, block_N) if is_causal else 0
            loop_ed = T.ceildiv(seq_len, block_N)

<<<<<<< HEAD
            for group_idx in range(groups):
                q_head = bk * groups + group_idx
                if q_head >= heads:
                    continue
=======
            for k in T.Pipelined(loop_st, loop_ed, num_stages=num_stages):
                T.copy(Q[bz, k * block_N : (k + 1) * block_N, bx, :], q_shared)
                T.clear(qkT)
>>>>>>> 29051439

                for k in T.Pipelined(loop_st, loop_ed, num_stages=num_stages):
                    T.copy(Q[bz, k * block_N:(k + 1) * block_N, q_head, :], q_shared)
                    T.clear(qkT)

<<<<<<< HEAD
                    T.gemm(K_shared,
                           q_shared,
                           qkT,
                           transpose_B=True,
                           policy=T.GemmWarpPolicy.FullRow)
=======
                T.copy(lse[bz, bx, k * block_N : (k + 1) * block_N], lse_shared)
>>>>>>> 29051439

                    T.copy(lse[bz, q_head, k * block_N:(k + 1) * block_N], lse_shared)

                    for i, j in T.Parallel(block_M, block_N):
<<<<<<< HEAD
                        P_acc[i, j] = T.exp(qkT[i, j] * sm_scale - lse_shared[j])
=======
                        P_acc[i, j] = T.if_then_else(by * block_M + i <= k * block_N + j, P_acc[i, j], 0.0)

                T.copy(dO[bz, k * block_N : (k + 1) * block_N, bx, :], do_shared)
                T.clear(dP)

                T.gemm(V_shared, do_shared, dP, transpose_B=True, policy=T.GemmWarpPolicy.FullRow)
>>>>>>> 29051439

                    if is_causal:
                        for i, j in T.Parallel(block_M, block_N):
                            P_acc[i, j] = T.if_then_else(
                                kv_offset + i <= k * block_N + j, P_acc[i, j], 0.0)

<<<<<<< HEAD
                    T.copy(dO[bz, k * block_N:(k + 1) * block_N, q_head, :], do_shared)
                    T.copy(Delta[bz, q_head, k * block_N:(k + 1) * block_N], delta_shared)
=======
                T.copy(Delta[bz, bx, k * block_N : (k + 1) * block_N], delta_shared)
>>>>>>> 29051439

                    # Optimized GEMM order: Compute dV first (GEMM1), then dP (GEMM2)
                    # This improves V_fragment reuse since it's already in registers
                    # GEMM1: P^T @ dO = dV (compute dV first)
                    P_cast = T.alloc_fragment([block_M, block_N], dtype)
                    for i, j in T.Parallel(block_M, block_N):
                        P_cast[i, j] = T.cast(P_acc[i, j], dtype)
                    T.gemm(P_cast, do_shared, dv, policy=T.GemmWarpPolicy.FullRow)

                    # GEMM2: dO @ V^T = dP (compute dP after dV, reusing V_fragment in registers)
                    T.clear(dP)
                    T.gemm(V_fragment,
                           do_shared,
                           dP,
                           transpose_B=True,
                           policy=T.GemmWarpPolicy.FullRow)

                    # Compute ds = P * (dP - delta) * sm_scale for dk and dq computation
                    # Create ds_compute fragment directly in loop to avoid layout conflict
                    ds_compute = T.alloc_fragment([block_M, block_N], dtype)
                    for i, j in T.Parallel(block_M, block_N):
                        ds_compute[i, j] = T.cast(P_acc[i, j] * (dP[i, j] - delta_shared[j]) * sm_scale, dtype)

                    # Compute dK: ds^T @ Q = dK
                    T.gemm(ds_compute, q_shared, dk, policy=T.GemmWarpPolicy.FullRow)

                    # Compute dQ: ds @ K = dQ (using shared memory for K)
                    T.copy(ds_compute, ds_shared)
                    T.clear(dq)
                    T.gemm(ds_shared, K_shared, dq, transpose_A=True)
                    for i, j in T.Parallel(block_N, dim):
                        seq_idx = k * block_N + i
                        if seq_idx < seq_len and q_head < heads:
                            dQ_partial[bz, by, seq_idx, q_head, j] = T.cast(dq[i, j], dtype)

            for i, j in T.Parallel(block_M, dim):
                seq_idx = kv_offset + i
                if seq_idx < seq_len:
                    dV[bz, seq_idx, bk, j] = dv[i, j]
                    dK[bz, seq_idx, bk, j] = dk[i, j]

    return flash_bwd_kernel


@tilelang.jit(out_idx=[1])
def flashattn_bwd_postprocess(batch, heads, seq_len, dim):
    dtype = "float16"
    accum_dtype = "float"
    shape = [batch, seq_len, heads, dim]
    blk = 64

    @T.prim_func
    def flash_bwd_post(dQ_in: T.Tensor(shape, accum_dtype), dQ_out: T.Tensor(shape, dtype)):
        with T.Kernel(T.ceildiv(seq_len, blk), heads, batch, threads=128) as (bx, by, bz):
            T.copy(
                dQ_in[bz, bx * blk : (bx + 1) * blk, by, :],
                dQ_out[bz, bx * blk : (bx + 1) * blk, by, :],
            )

    return flash_bwd_post


@tilelang.jit(out_idx=[1])
def flashattn_bwd_reduce_dq(batch, num_tiles, seq_len, heads, dim):
    accum_dtype = "float"
    @T.prim_func
    def flash_bwd_reduce(
        dQ_partial: T.Tensor([batch, num_tiles, seq_len, heads, dim], "float16"),
        dQ_out: T.Tensor([batch, seq_len, heads, dim], accum_dtype),
    ):
        with T.Kernel(batch, heads, seq_len, threads=64) as (bz, bh, bs):
            acc = T.alloc_fragment([dim], accum_dtype)
            T.clear(acc)

            for tile in range(num_tiles):
                for d in T.Parallel(dim):
                    val = T.cast(dQ_partial[bz, tile, bs, bh, d], accum_dtype)
                    acc[d] += val

            for d in T.Parallel(dim):
                dQ_out[bz, bs, bh, d] = acc[d]

    return flash_bwd_reduce


def debug_tensor_comparison(tensor1, tensor2, name, rtol=1e-3, atol=1e-3):
    print(f"\n=== {name} Comparison ===")
    print(f"Shape: {tensor1.shape} vs {tensor2.shape}")
    print(f"Data type: {tensor1.dtype} vs {tensor2.dtype}")
    print(f"Device: {tensor1.device} vs {tensor2.device}")

    diff = torch.abs(tensor1 - tensor2)
    max_diff = diff.max().item()
    mean_diff = diff.mean().item()
    std_diff = diff.std().item()

    print(f"Max difference: {max_diff:.6f}")
    print(f"Mean difference: {mean_diff:.6f}")
    print(f"Difference std: {std_diff:.6f}")

    if max_diff > atol:
        max_idx = torch.argmax(diff)
        max_idx = np.unravel_index(max_idx.cpu().numpy(), tensor1.shape)
        print(f"Max difference position: {max_idx}")
        print(f"Value1: {tensor1[max_idx].item():.6f}, Value2: {tensor2[max_idx].item():.6f}")

    nan_count1 = torch.isnan(tensor1).sum().item()
    nan_count2 = torch.isnan(tensor2).sum().item()
    inf_count1 = torch.isinf(tensor1).sum().item()
    inf_count2 = torch.isinf(tensor2).sum().item()

    print(f"NaN count: {nan_count1} vs {nan_count2}")
    print(f"Inf count: {inf_count1} vs {inf_count2}")

    relative_diff = diff / (torch.abs(tensor2) + 1e-8)
    max_relative_diff = relative_diff.max().item()
    mean_relative_diff = relative_diff.mean().item()

    print(f"Max relative difference: {max_relative_diff:.6f}")
    print(f"Mean relative difference: {mean_relative_diff:.6f}")

    close = torch.allclose(tensor1, tensor2, rtol=rtol, atol=atol)
    print(f"Within tolerance (rtol={rtol}, atol={atol}): {close}")

    return close, max_diff, mean_diff


def benchmark_function(func, *args, warmup=10, repeat=100):
    for _ in range(warmup):
        func(*args)

    if torch.cuda.is_available():
        torch.cuda.synchronize()

    times = []
    for _ in range(repeat):
        start = time.time()
        func(*args)
        if torch.cuda.is_available():
            torch.cuda.synchronize()
        end = time.time()
        times.append((end - start) * 1000)

    return np.median(times)


<<<<<<< HEAD
def main(batch: int = 1,
         heads: int = 8,
         seq_len: int = 4096,
         dim: int = 128,
         is_causal: bool = False,
         groups: int = 1,
         dump_dir: str | None = None):

=======
def main(batch: int = 1, heads: int = 8, seq_len: int = 4096, dim: int = 128, is_causal: bool = False, groups: int = 1):
>>>>>>> 29051439
    device = "cuda"
    dtype = torch.float16

    if not dump_dir:
        dump_dir = os.path.join(os.getcwd(), "tilelang_kernel_dumps")

    torch.manual_seed(42)
    torch.cuda.manual_seed(42)

    print(f"Test configuration: batch={batch}, heads={heads}, seq_len={seq_len}, dim={dim}, is_causal={is_causal}, groups={groups}")

    flops_per_gemm = 2.0 * batch * heads * seq_len * seq_len * dim
    total_flops = 5 * flops_per_gemm

    print(f"Total FLOPs: {total_flops / 1e12:.2f} TFlops")

    q = torch.randn(batch, seq_len, heads, dim, device=device, dtype=dtype)
    k = torch.randn(batch, seq_len, heads // groups, dim, device=device, dtype=dtype)
    v = torch.randn(batch, seq_len, heads // groups, dim, device=device, dtype=dtype)
    dO = torch.randn_like(q)

    print("Starting autotuning for Fast FlashAttention-V2 Forward Pass...")
    fwd_kernel = fast_flashattn(batch, heads, seq_len, dim, is_causal, groups)
    if fwd_kernel is None or fwd_kernel.config is None:
        print("Forward pass auto-tuning failed.")
        return
    print(f"Autotuning finished. Best Forward Configuration: {fwd_kernel.config}")

    ref_program_processed = partial(ref_program, is_causal=is_causal, groups=groups)

    profiler = fwd_kernel.get_profiler(tensor_supply_type=tilelang.TensorSupplyType.Normal)

    print("Verifying correctness...")
    profiler.assert_allclose(ref_program_processed, rtol=0.01, atol=0.01)
    print("Forward pass is correct.")

    dump_kernel_artifacts(fwd_kernel, dump_dir, "flashattn_fwd")

    o_tl, lse_tl = fwd_kernel(q, k, v)

    bwd_prep = flashattn_bwd_preprocess(batch, heads, seq_len, dim)
    dump_kernel_artifacts(bwd_prep, dump_dir, "flashattn_bwd_preprocess")
    delta_tl = bwd_prep(o_tl, dO)

    print("\nStarting FlashAttention-V2 backward pass autotuning...")
    bwd_kernel = flashattn_bwd(batch, heads, seq_len, dim, is_causal, groups)
    if bwd_kernel is None or bwd_kernel.config is None:
        print("Backward pass autotuning failed.")
        return
    print(f"Autotuning completed. Best backward pass configuration: {bwd_kernel.config}")

    dump_kernel_artifacts(bwd_kernel, dump_dir, "flashattn_bwd")

    block_M = bwd_kernel.config["block_M"]
    num_kv_tiles = math.ceil(seq_len / block_M)

    dQ_partial = torch.zeros((batch, num_kv_tiles, seq_len, heads, dim),
                              dtype=torch.float16,
                              device=device)
    dK_tl = torch.zeros_like(k, dtype=torch.float32)
    dV_tl = torch.zeros_like(v, dtype=torch.float32)

    bwd_kernel(q, k, v, dO, lse_tl, delta_tl, dQ_partial, dK_tl, dV_tl)

    reduce_kernel = flashattn_bwd_reduce_dq(batch, num_kv_tiles, seq_len, heads, dim)
    dump_kernel_artifacts(reduce_kernel, dump_dir, "flashattn_bwd_reduce_dq")
    dQ_accum = reduce_kernel(dQ_partial)

    post_kernel = flashattn_bwd_postprocess(batch, heads, seq_len, dim)
    dump_kernel_artifacts(post_kernel, dump_dir, "flashattn_bwd_postprocess")
    dQ_tl = post_kernel(dQ_accum)

    q_ref = q.clone().detach().requires_grad_()
    k_ref = k.clone().detach().requires_grad_()
    v_ref = v.clone().detach().requires_grad_()

    o_ref, _ = ref_program(q_ref, k_ref, v_ref, is_causal, groups)
    o_ref.backward(dO)

    print("Verifying backward pass correctness...")
    dq_close, dq_max_diff, dq_mean_diff = debug_tensor_comparison(dQ_tl, q_ref.grad, "dQ", rtol=0.05, atol=0.05)
    if dq_close:
        print("dQ is correct.")
    else:
        print("dQ mismatch detected.")

    dk_close, dk_max_diff, dk_mean_diff = debug_tensor_comparison(dK_tl.to(torch.float16), k_ref.grad, "dK", rtol=0.05, atol=0.05)
    if dk_close:
        print("dK is correct.")
    else:
        print("dK mismatch detected.")

    dv_close, dv_max_diff, dv_mean_diff = debug_tensor_comparison(dV_tl.to(torch.float16), v_ref.grad, "dV", rtol=0.05, atol=0.05)
    if dv_close:
        print("dV is correct.")
    else:
        print("dV mismatch detected.")

    print("\n=== Performance Benchmarking ===")

    def run_reference_fwd_bwd():
        q_ref_bench = q.clone().detach().requires_grad_()
        k_ref_bench = k.clone().detach().requires_grad_()
        v_ref_bench = v.clone().detach().requires_grad_()

        o_ref_bench, _ = ref_program(q_ref_bench, k_ref_bench, v_ref_bench, is_causal, groups)

        o_ref_bench.backward(dO)

        if torch.cuda.is_available():
            torch.cuda.synchronize()

    ref_latency = benchmark_function(run_reference_fwd_bwd, warmup=10, repeat=100)
    print(f"Reference PyTorch Forward+Backward: {ref_latency:.2f} ms | {total_flops / ref_latency * 1e-9:.2f} TFlops")

    def run_complete_fwd_bwd():
        o_tl_bench, lse_tl_bench = fwd_kernel(q, k, v)

        delta_tl_bench = bwd_prep(o_tl_bench, dO)

        dQ_partial_bench = torch.zeros((batch, num_kv_tiles, seq_len, heads, dim),
                                       dtype=torch.float16,
                                       device=device)
        dK_bench = torch.zeros_like(k, dtype=torch.float32)
        dV_bench = torch.zeros_like(v, dtype=torch.float32)
        bwd_kernel(q, k, v, dO, lse_tl_bench, delta_tl_bench, dQ_partial_bench, dK_bench,
                   dV_bench)
        dQ_bench = reduce_kernel(dQ_partial_bench)

        post_kernel(dQ_bench)

        if torch.cuda.is_available():
            torch.cuda.synchronize()

    tile_latency = benchmark_function(run_complete_fwd_bwd, warmup=10, repeat=100)
    print(
        f"Complete Flash Attention V2 Forward+Backward (Tile-lang): {tile_latency:.2f} ms | {total_flops / tile_latency * 1e-9:.2f} TFlops"
    )

    speedup = ref_latency / tile_latency
    print(f"Speedup: {speedup:.2f}x")

    print("Forward output: Passed")
    print(f"dQ: {'Passed' if dq_close else 'Failed'} (Max diff: {dq_max_diff:.6f})")
    print(f"dK: {'Passed' if dk_close else 'Failed'} (Max diff: {dk_max_diff:.6f})")
    print(f"dV: {'Passed' if dv_close else 'Failed'} (Max diff: {dv_max_diff:.6f})")

    if all([dq_close, dk_close, dv_close]):
        print("All checks passed!")
    else:
        print("Some checks failed, may need further debugging.")


if __name__ == "__main__":
    parser = argparse.ArgumentParser()
<<<<<<< HEAD
    parser.add_argument('--batch', type=int, default=4, help='batch size')
    parser.add_argument('--heads', type=int, default=16, help='heads')
    parser.add_argument('--seq_len', type=int, default=4096, help='sequence length')
    parser.add_argument('--dim', type=int, default=64, help='dim')
    parser.add_argument('--is_causal', action='store_true', help='causal')
    parser.add_argument('--groups', type=int, default=1, help='groups')
    parser.add_argument('--dump_dir',
                        type=str,
                        default=None,
                        help='directory to save HIP, HSACO and disassembled files')
=======
    parser.add_argument("--batch", type=int, default=1, help="batch size")
    parser.add_argument("--heads", type=int, default=8, help="heads")
    parser.add_argument("--seq_len", type=int, default=1024, help="sequence length")
    parser.add_argument("--dim", type=int, default=64, help="dim")
    parser.add_argument("--is_causal", action="store_true", help="causal")
    parser.add_argument("--groups", type=int, default=1, help="groups")
>>>>>>> 29051439
    args = parser.parse_args()

    main(args.batch, args.heads, args.seq_len, args.dim, args.is_causal, args.groups,
         args.dump_dir)<|MERGE_RESOLUTION|>--- conflicted
+++ resolved
@@ -252,14 +252,10 @@
                 m_prev = T.alloc_fragment([block_M], accum_dtype)
                 scale_factor = T.alloc_fragment([block_M], accum_dtype)
 
-<<<<<<< HEAD
                 T.copy(
                     Q[bz, q_block_offset:q_block_offset + block_M, by, :],
                     Q_fragment,
                     coalesced_width=vec_size)
-=======
-                T.copy(Q[bz, q_block_offset : q_block_offset + block_M, by, :], Q_shared, coalesced_width=vec_size)
->>>>>>> 29051439
 
                 loop_end_k = T.ceildiv(q_block_offset + block_M, block_N) if is_causal else T.ceildiv(seq_len, block_N)
 
@@ -410,7 +406,6 @@
     accum_dtype = "float"
 
     @T.prim_func
-<<<<<<< HEAD
     def flash_bwd_kernel(Q: T.Tensor(q_shape,
                                      dtype), K: T.Tensor(kv_shape,
                                                          dtype), V: T.Tensor(kv_shape, dtype),
@@ -422,20 +417,6 @@
                                                dim], dtype),
                          dK: T.Tensor(kv_shape, accum_dtype), dV: T.Tensor(kv_shape, accum_dtype)):
         with T.Kernel(head_kv, T.ceildiv(seq_len, block_M), batch, threads=threads) as (bk, by, bz):
-=======
-    def flash_bwd_kernel(
-        Q: T.Tensor(q_shape, dtype),
-        K: T.Tensor(kv_shape, dtype),
-        V: T.Tensor(kv_shape, dtype),
-        dO: T.Tensor(q_shape, dtype),
-        lse: T.Tensor([batch, heads, seq_len], accum_dtype),
-        Delta: T.Tensor([batch, heads, seq_len], accum_dtype),
-        dQ: T.Tensor(q_shape, accum_dtype),
-        dK: T.Tensor(kv_shape, accum_dtype),
-        dV: T.Tensor(kv_shape, accum_dtype),
-    ):
-        with T.Kernel(heads, T.ceildiv(seq_len, block_M), batch, threads=threads) as (bx, by, bz):
->>>>>>> 29051439
             T.use_swizzle(panel_size, enable=enable_rasterization)
 
             # Backward: K在shared里, V在register里, Q/QT/dO/dOT在LDS里
@@ -455,71 +436,43 @@
             dk = T.alloc_fragment([block_M, dim], accum_dtype)
             dq = T.alloc_fragment([block_N, dim], accum_dtype)
 
-<<<<<<< HEAD
             kv_offset = by * block_M
 
             T.copy(K[bz, kv_offset:kv_offset + block_M, bk, :], K_shared)
             T.copy(V[bz, kv_offset:kv_offset + block_M, bk, :], V_fragment)
-=======
-            T.copy(K[bz, by * block_M : (by + 1) * block_M, bx // groups, :], K_shared)
-            T.copy(V[bz, by * block_M : (by + 1) * block_M, bx // groups, :], V_shared)
->>>>>>> 29051439
             T.clear(dv)
             T.clear(dk)
 
             loop_st = T.floordiv(by * block_M, block_N) if is_causal else 0
             loop_ed = T.ceildiv(seq_len, block_N)
 
-<<<<<<< HEAD
             for group_idx in range(groups):
                 q_head = bk * groups + group_idx
                 if q_head >= heads:
                     continue
-=======
-            for k in T.Pipelined(loop_st, loop_ed, num_stages=num_stages):
-                T.copy(Q[bz, k * block_N : (k + 1) * block_N, bx, :], q_shared)
-                T.clear(qkT)
->>>>>>> 29051439
 
                 for k in T.Pipelined(loop_st, loop_ed, num_stages=num_stages):
                     T.copy(Q[bz, k * block_N:(k + 1) * block_N, q_head, :], q_shared)
                     T.clear(qkT)
 
-<<<<<<< HEAD
                     T.gemm(K_shared,
                            q_shared,
                            qkT,
                            transpose_B=True,
                            policy=T.GemmWarpPolicy.FullRow)
-=======
-                T.copy(lse[bz, bx, k * block_N : (k + 1) * block_N], lse_shared)
->>>>>>> 29051439
 
                     T.copy(lse[bz, q_head, k * block_N:(k + 1) * block_N], lse_shared)
 
                     for i, j in T.Parallel(block_M, block_N):
-<<<<<<< HEAD
                         P_acc[i, j] = T.exp(qkT[i, j] * sm_scale - lse_shared[j])
-=======
-                        P_acc[i, j] = T.if_then_else(by * block_M + i <= k * block_N + j, P_acc[i, j], 0.0)
-
-                T.copy(dO[bz, k * block_N : (k + 1) * block_N, bx, :], do_shared)
-                T.clear(dP)
-
-                T.gemm(V_shared, do_shared, dP, transpose_B=True, policy=T.GemmWarpPolicy.FullRow)
->>>>>>> 29051439
 
                     if is_causal:
                         for i, j in T.Parallel(block_M, block_N):
                             P_acc[i, j] = T.if_then_else(
                                 kv_offset + i <= k * block_N + j, P_acc[i, j], 0.0)
 
-<<<<<<< HEAD
                     T.copy(dO[bz, k * block_N:(k + 1) * block_N, q_head, :], do_shared)
                     T.copy(Delta[bz, q_head, k * block_N:(k + 1) * block_N], delta_shared)
-=======
-                T.copy(Delta[bz, bx, k * block_N : (k + 1) * block_N], delta_shared)
->>>>>>> 29051439
 
                     # Optimized GEMM order: Compute dV first (GEMM1), then dP (GEMM2)
                     # This improves V_fragment reuse since it's already in registers
@@ -666,7 +619,6 @@
     return np.median(times)
 
 
-<<<<<<< HEAD
 def main(batch: int = 1,
          heads: int = 8,
          seq_len: int = 4096,
@@ -675,9 +627,6 @@
          groups: int = 1,
          dump_dir: str | None = None):
 
-=======
-def main(batch: int = 1, heads: int = 8, seq_len: int = 4096, dim: int = 128, is_causal: bool = False, groups: int = 1):
->>>>>>> 29051439
     device = "cuda"
     dtype = torch.float16
 
@@ -833,7 +782,6 @@
 
 if __name__ == "__main__":
     parser = argparse.ArgumentParser()
-<<<<<<< HEAD
     parser.add_argument('--batch', type=int, default=4, help='batch size')
     parser.add_argument('--heads', type=int, default=16, help='heads')
     parser.add_argument('--seq_len', type=int, default=4096, help='sequence length')
@@ -844,14 +792,6 @@
                         type=str,
                         default=None,
                         help='directory to save HIP, HSACO and disassembled files')
-=======
-    parser.add_argument("--batch", type=int, default=1, help="batch size")
-    parser.add_argument("--heads", type=int, default=8, help="heads")
-    parser.add_argument("--seq_len", type=int, default=1024, help="sequence length")
-    parser.add_argument("--dim", type=int, default=64, help="dim")
-    parser.add_argument("--is_causal", action="store_true", help="causal")
-    parser.add_argument("--groups", type=int, default=1, help="groups")
->>>>>>> 29051439
     args = parser.parse_args()
 
     main(args.batch, args.heads, args.seq_len, args.dim, args.is_causal, args.groups,
