"""The auto-tune parameters."""

from __future__ import annotations

import tilelang
from tilelang import tvm as tvm
from tvm.tir import PrimFunc
from tvm.target import Target
from typing import Callable, Literal, Any
from dataclasses import dataclass
from pathlib import Path

from tilelang.jit import JITKernel
import cloudpickle
import os
from tilelang.engine.param import KernelParam
from tilelang import logger
import json
import hashlib
import uuid
from tilelang import env
from tvm.runtime import Executable

BEST_CONFIG_PATH = "best_config.json"
FUNCTION_PATH = "function.pkl"
LATENCY_PATH = "latency.json"
<<<<<<< HEAD
KERNEL_PATH = "kernel.cu"
WRAPPED_KERNEL_PATH = "wrapped_kernel.cu"
HOST_KERNEL_PATH = "host_kernel.cu"
DEVICE_KERNEL_PATH = "device_kernel.cu"
=======

# Align file names with cache/kernel_cache.py
DEVICE_KERNEL_PATH = "device_kernel.cu"
HOST_KERNEL_PATH = "host_kernel.cu"
EXECUTABLE_PATH = "executable.so"
>>>>>>> 29051439
KERNEL_LIB_PATH = "kernel_lib.so"
KERNEL_CUBIN_PATH = "kernel.cubin"
KERNEL_PY_PATH = "kernel.py"
PARAMS_PATH = "params.pkl"


@dataclass(frozen=True)
class CompileArgs:
    """Compile arguments for the auto-tuner. Detailed description can be found in `tilelang.jit.compile`.
    Attributes:
        out_idx: List of output tensor indices.
        execution_backend: Execution backend to use for kernel execution (default: "auto").
        target: Compilation target, either as a string or a TVM Target object (default: "auto").
        target_host: Target host for cross-compilation (default: None).
        verbose: Whether to enable verbose output (default: False).
        pass_configs: Additional keyword arguments to pass to the Compiler PassContext.
        Refer to `tilelang.PassConfigKey` for supported options.
    """

    out_idx: list[int] | int | None = None
    execution_backend: Literal["auto", "tvm_ffi", "ctypes", "cython", "nvrtc", "torch"] = "auto"
    target: Literal["auto", "cuda", "hip"] = "auto"
    target_host: str | Target = None
    verbose: bool = False
    pass_configs: dict[str, Any] | None = None

    def compile_program(self, program: PrimFunc):
        return tilelang.compile(
            program,
            out_idx=self.out_idx,
            target=self.target,
            target_host=self.target_host,
            verbose=self.verbose,
            pass_configs=self.pass_configs,
        )

    def __hash__(self):
        data = {
            "execution_backend": self.execution_backend,
            "target": str(self.target),
            "target_host": str(self.target_host) if self.target_host else None,
            "verbose": self.verbose,
            "pass_configs": json.dumps(self.pass_configs, sort_keys=True) if self.pass_configs else None,
        }

        hash_obj = hashlib.sha256(json.dumps(data, sort_keys=True).encode("utf-8"))
        return int.from_bytes(hash_obj.digest(), byteorder="big")


@dataclass(frozen=True)
class ProfileArgs:
    """Profile arguments for the auto-tuner.

    Attributes:
        warmup: Number of warmup iterations.
        rep: Number of repetitions for timing.
        timeout: Maximum time per configuration.
        supply_type: Type of tensor supply mechanism.
        ref_prog: Reference program for correctness validation.
        supply_prog: Supply program for input tensors.
        out_idx: Union[List[int], int] = -1
        supply_type: tilelang.TensorSupplyType = tilelang.TensorSupplyType.Auto
        ref_prog: Callable = None
        supply_prog: Callable = None
        rtol: float = 1e-2
        atol: float = 1e-2
        max_mismatched_ratio: float = 0.01
        skip_check: bool = False
        manual_check_prog: Callable = None
        cache_input_tensors: bool = True
    """

    warmup: int = 25
    rep: int = 100
    timeout: int = 30
    supply_type: tilelang.TensorSupplyType = tilelang.TensorSupplyType.Auto
    ref_prog: Callable = None
    supply_prog: Callable = None
    rtol: float = 1e-2
    atol: float = 1e-2
    max_mismatched_ratio: float = 0.01
    skip_check: bool = False
    manual_check_prog: Callable = None
    cache_input_tensors: bool = True

    def __hash__(self):
        data = {
            "warmup": self.warmup,
            "rep": self.rep,
            "timeout": self.timeout,
            "supply_type": str(self.supply_type),
            "rtol": self.rtol,
            "atol": self.atol,
            "max_mismatched_ratio": self.max_mismatched_ratio,
        }
        hash_obj = hashlib.sha256(json.dumps(data, sort_keys=True).encode("utf-8"))
        return int.from_bytes(hash_obj.digest(), byteorder="big")


@dataclass(frozen=True)
class AutotuneResult:
    """Results from auto-tuning process.

    Attributes:
        latency: Best achieved execution latency.
        config: Configuration that produced the best result.
        ref_latency: Reference implementation latency.
        libcode: Generated library code.
        func: Optimized function.
        kernel: Compiled kernel function.
    """

    latency: float | None = None
    config: dict | None = None
    ref_latency: float | None = None
    libcode: str | None = None
    func: Callable | None = None
    kernel: Callable | None = None

    @staticmethod
    def _load_binary(path: str):
        with open(path, "rb") as file:
            binary = file.read()
        return binary

    @staticmethod
    def _safe_write_file(path: str, mode: str, operation: Callable[[Any], None]):
        # Random a temporary file within the same FS as the cache directory
        tmp_dir = env.TILELANG_TMP_DIR
        os.makedirs(tmp_dir, exist_ok=True)
        temp_path = os.path.join(tmp_dir, f"{os.getpid()}_{uuid.uuid4()}")
        with open(temp_path, mode) as temp_file:
            operation(temp_file)
        # Use atomic POSIX replace, so other processes cannot see a partial write
        os.replace(temp_path, path)

    @staticmethod
    def _safe_write_executable(executable: Executable, path: str):
        tmp_dir = env.TILELANG_TMP_DIR
        os.makedirs(tmp_dir, exist_ok=True)
        temp_path = os.path.join(tmp_dir, f"{os.getpid()}_{uuid.uuid4()}.so")
        executable.export_library(temp_path)
        os.replace(temp_path, path)

    def _save_kernel_to_disk(self, cache_path: Path, kernel: JITKernel, verbose: bool = False):
        """
        Persists a compiled kernel to disk cache.

        Args:
            cache_path (Path): The root path for the cache files.
            kernel (JITKernel): The compiled kernel to be saved.
            verbose (bool): Enable verbose log messages.

        Note:
            Saves the following files:
            - kernel.cu: The compiled kernel source code
            - wrapped_kernel.cu: The wrapped kernel source code
            - kernel_lib.so: The compiled kernel library
            - params.pkl: The serialized kernel parameters
        """
        os.makedirs(cache_path, exist_ok=True)  # Ensure directory exists

        # Save device kernel source code
        try:
            device_kernel_path = os.path.join(cache_path, DEVICE_KERNEL_PATH)
            if verbose:
                logger.debug(f"Saving kernel source code to file: {device_kernel_path}")
            if kernel.kernel_source is not None:
                self._safe_write_file(device_kernel_path, "w", lambda f: f.write(kernel.kernel_source))
        except Exception as e:
            logger.error(f"Error saving kernel source code to disk: {e}")

<<<<<<< HEAD
        # Save wrapped kernel source code (for backward compatibility)
=======
        # Save host kernel source code (wrapped)
>>>>>>> 29051439
        try:
            host_kernel_path = os.path.join(cache_path, HOST_KERNEL_PATH)
            if verbose:
                logger.debug(f"Saving wrapped kernel source code to file: {host_kernel_path}")
            # Match kernel_cache behavior: use host source for tvm_ffi, otherwise wrapped kernel
            if kernel.execution_backend == "tvm_ffi":
                self._safe_write_file(host_kernel_path, "w", lambda f: f.write(kernel.adapter.get_host_source()))
            else:
                self._safe_write_file(host_kernel_path, "w", lambda f: f.write(kernel.adapter.get_kernel_source()))
        except Exception as e:
            logger.error(f"Error saving wrapped kernel source code to disk: {e}")

<<<<<<< HEAD
        # Save host and device kernel source separately
        try:
            # Try to get host and device source from adapter
            adapter = kernel.adapter
            if hasattr(adapter, 'get_host_source') and hasattr(adapter, 'get_device_source'):
                host_source = adapter.get_host_source()
                device_source = adapter.get_device_source()
                
                host_kernel_path = os.path.join(cache_path, HOST_KERNEL_PATH)
                if verbose:
                    logger.debug(f"Saving host kernel source code to file: {host_kernel_path}")
                with open(host_kernel_path, "w") as f:
                    f.write(host_source)
                
                device_kernel_path = os.path.join(cache_path, DEVICE_KERNEL_PATH)
                if verbose:
                    logger.debug(f"Saving device kernel source code to file: {device_kernel_path}")
                with open(device_kernel_path, "w") as f:
                    f.write(device_source)
            elif hasattr(adapter, 'host_kernel_source') and hasattr(adapter, 'device_kernel_source'):
                # Fallback: use adapter attributes directly
                if adapter.host_kernel_source and adapter.device_kernel_source:
                    host_kernel_path = os.path.join(cache_path, HOST_KERNEL_PATH)
                    if verbose:
                        logger.debug(f"Saving host kernel source code to file: {host_kernel_path}")
                    with open(host_kernel_path, "w") as f:
                        f.write(adapter.host_kernel_source)
                    
                    device_kernel_path = os.path.join(cache_path, DEVICE_KERNEL_PATH)
                    if verbose:
                        logger.debug(f"Saving device kernel source code to file: {device_kernel_path}")
                    with open(device_kernel_path, "w") as f:
                        f.write(adapter.device_kernel_source)
        except Exception as e:
            logger.warning(f"Error saving host/device kernel source code to disk: {e}")

        # Save kernel library
=======
        # Save kernel library (backend-specific)
>>>>>>> 29051439
        try:
            if kernel.execution_backend == "nvrtc":
                kernel_lib_file = KERNEL_CUBIN_PATH
            elif kernel.execution_backend == "tvm_ffi":
                kernel_lib_file = EXECUTABLE_PATH
            else:
                kernel_lib_file = KERNEL_LIB_PATH

            kernel_lib_path = os.path.join(cache_path, kernel_lib_file)

            if kernel.execution_backend == "nvrtc":
                # Save cubin and python helper file
                src_lib_path = kernel.adapter.libpath
                kernel_py_path = os.path.join(cache_path, KERNEL_PY_PATH)
                py_src_path = src_lib_path.replace(".cubin", ".py")
                if verbose:
                    logger.debug(f"Saving kernel nvrtc python code to file: {kernel_py_path}")
                self._safe_write_file(kernel_py_path, "wb", lambda f: f.write(self._load_binary(py_src_path)))
                if verbose:
                    logger.debug(f"Saving kernel library to file: {kernel_lib_path}")
                self._safe_write_file(kernel_lib_path, "wb", lambda f: f.write(self._load_binary(src_lib_path)))
            elif kernel.execution_backend == "tvm_ffi":
                executable = kernel.adapter.executable
                if verbose:
                    logger.debug(f"Saving kernel executable to file: {kernel_lib_path}")
                self._safe_write_executable(executable, kernel_lib_path)
            else:
                src_lib_path = kernel.adapter.libpath
                if verbose:
                    logger.debug(f"Saving kernel library to file: {kernel_lib_path}")
                self._safe_write_file(kernel_lib_path, "wb", lambda f: f.write(self._load_binary(src_lib_path)))

        except Exception as e:
            logger.error(f"Error saving kernel library to disk: {e}")

        # Save kernel parameters
        try:
            params_path = os.path.join(cache_path, PARAMS_PATH)
            if verbose:
                logger.debug(f"Saving kernel parameters to disk: {params_path}")
            self._safe_write_file(params_path, "wb", lambda f: cloudpickle.dump(kernel.params, f))
        except Exception as e:
            logger.error(f"Error saving kernel parameters to disk: {e}")

    def _load_kernel_from_disk(
        self,
        cache_path: Path,
        target: str | Target = "auto",
        target_host: str | Target = None,
        out_idx: list[int] | int | None = None,
        execution_backend: Literal["tvm_ffi", "ctypes", "cython", "nvrtc", "torch"] = "tvm_ffi",
        pass_configs: dict = None,
        compile_flags: list[str] | str | None = None,
        func: Callable = None,
        verbose: bool = False,
    ) -> JITKernel:
        """
        Loads a previously compiled kernel from disk cache.

        Args:
            key (str): The hash key identifying the kernel.
            target (Union[str, Target]): Compilation target platform. Defaults to "auto".
            target_host (Union[str, Target], optional): Host target platform.
            out_idx (List[int], optional): Indices specifying which outputs to return.
            execution_backend (Literal): Backend type for execution. Defaults to "cython".
            pass_configs (dict, optional): Configuration for compiler passes.
            func (Callable, optional): The original function.
            verbose (bool): Enable verbose log messages.

        Returns:
            JITKernel: The loaded kernel if found, None otherwise.
        """

        if not os.path.exists(cache_path):
            return None

<<<<<<< HEAD
        host_kernel_source: str | None = None
        device_kernel_source: str | None = None
        kernel_params: list[KernelParam] | None = None

        # Try to load host and device kernel source separately (preferred)
        try:
            host_kernel_path = os.path.join(cache_path, HOST_KERNEL_PATH)
            device_kernel_path = os.path.join(cache_path, DEVICE_KERNEL_PATH)
            if os.path.exists(host_kernel_path) and os.path.exists(device_kernel_path):
                if verbose:
                    logger.debug(f"Loading host kernel source code from file: {host_kernel_path}")
                with open(host_kernel_path) as f:
                    host_kernel_source = f.read()
                if verbose:
                    logger.debug(f"Loading device kernel source code from file: {device_kernel_path}")
                with open(device_kernel_path) as f:
                    device_kernel_source = f.read()
        except Exception as e:
            logger.warning(f"Error loading host/device kernel source code from disk: {e}")

        # Fallback: try to load wrapped kernel and split it (for backward compatibility)
        if not host_kernel_source or not device_kernel_source:
            try:
                wrapped_kernel_path = os.path.join(cache_path, WRAPPED_KERNEL_PATH)
                if os.path.exists(wrapped_kernel_path):
                    if verbose:
                        logger.debug(f"Loading wrapped kernel source code from file: {wrapped_kernel_path}")
                    with open(wrapped_kernel_path) as f:
                        wrapped_source = f.read()
                    # Try to split wrapped source (format: device_source + "\n\n" + host_source)
                    if "\n\n" in wrapped_source:
                        parts = wrapped_source.split("\n\n", 1)
                        device_kernel_source = parts[0]
                        host_kernel_source = parts[1] if len(parts) > 1 else ""
                    else:
                        # If no separator, assume it's all device source
                        device_kernel_source = wrapped_source
                        host_kernel_source = ""
            except Exception as e:
                logger.error(f"Error loading wrapped kernel source code from disk: {e}")
=======
        # Resolve backend to pick correct file names
        if execution_backend == "nvrtc":
            kernel_lib_file = KERNEL_CUBIN_PATH
        elif execution_backend == "tvm_ffi":
            kernel_lib_file = EXECUTABLE_PATH
        else:
            kernel_lib_file = KERNEL_LIB_PATH

        device_kernel_path = os.path.join(cache_path, DEVICE_KERNEL_PATH)
        host_kernel_path = os.path.join(cache_path, HOST_KERNEL_PATH)
        kernel_lib_path = os.path.join(cache_path, kernel_lib_file)
        params_path = os.path.join(cache_path, PARAMS_PATH)

        if not all([os.path.exists(file) for file in (kernel_lib_path, params_path)]):
            return None

        device_kernel_source: str | None = None
        host_kernel_source: str | None = None
        kernel_params: list[KernelParam] | None = None

        # Load optional device kernel source
        try:
            if verbose:
                logger.debug(f"Loading kernel source code from file: {device_kernel_path}")
            with open(device_kernel_path) as f:
                device_kernel_source = f.read()
        except Exception as e:
            logger.error(f"Error loading kernel source code from disk: {e}")
>>>>>>> 29051439

        # Load optional host kernel source
        try:
            if verbose:
                logger.debug(f"Loading wrapped kernel source code from file: {host_kernel_path}")
            with open(host_kernel_path) as f:
                host_kernel_source = f.read()
        except Exception as e:
            logger.error(f"Error loading host kernel source code from disk: {e}")

        # Load kernel parameters
        try:
            if verbose:
                logger.debug(f"Loading kernel parameters from file: {params_path}")
            with open(params_path, "rb") as f:
                kernel_params = cloudpickle.load(f)
        except Exception as e:
            logger.error(f"Error loading kernel parameters from disk: {e}")

<<<<<<< HEAD
        if host_kernel_source is not None and device_kernel_source is not None and kernel_params:
=======
        if host_kernel_source and device_kernel_source and kernel_params:
>>>>>>> 29051439
            return JITKernel.from_database(
                func=func,
                host_kernel_source=host_kernel_source,
                device_kernel_source=device_kernel_source,
                kernel_lib_path=kernel_lib_path,
                params=kernel_params,
                target=target,
                target_host=target_host,
                out_idx=out_idx,
                execution_backend=execution_backend,
                pass_configs=pass_configs,
                compile_flags=compile_flags,
            )
        else:
            return None

    def save_to_disk(self, path: Path, verbose: bool = False):
        if not os.path.exists(path):
            os.makedirs(path)

        # save best config (atomic)
        if verbose:
            logger.debug(f"Saving best config to file: {path / BEST_CONFIG_PATH}")
        self._safe_write_file(str(path / BEST_CONFIG_PATH), "w", lambda f: json.dump(self.config, f))

        # save function (atomic)
        if verbose:
            logger.debug(f"Saving function to file: {path / FUNCTION_PATH}")
        self._safe_write_file(str(path / FUNCTION_PATH), "wb", lambda f: cloudpickle.dump(self.func, f))

        # save ref latency (atomic)
        if verbose:
            logger.debug(f"Saving latency to file: {path / LATENCY_PATH}")
        self._safe_write_file(
            str(path / LATENCY_PATH),
            "w",
            lambda f: json.dump(
                {
                    "latency": self.latency,
                    "ref_latency": self.ref_latency,
                },
                f,
            ),
        )

        # save kernel
        self._save_kernel_to_disk(path, self.kernel)

    @classmethod
    def load_from_disk(cls, path: Path, compile_args: CompileArgs) -> AutotuneResult:
        if not os.path.exists(path):
            return None

        verbose = compile_args.verbose
        # Normalize target and resolve execution backend for loading
        from tilelang.utils.target import determine_target as _determine_target
        from tilelang.jit.execution_backend import resolve_execution_backend

        norm_target = Target(_determine_target(compile_args.target)) if isinstance(compile_args.target, str) else compile_args.target
        requested_backend = compile_args.execution_backend
        resolved_backend = resolve_execution_backend(requested_backend, norm_target)
        # load best config
        if verbose:
            logger.debug(f"Loading best config from file: {path / BEST_CONFIG_PATH}")
        with open(path / BEST_CONFIG_PATH) as f:
            config = json.load(f)

        # load function
        if verbose:
            logger.debug(f"Loading function from file: {path / FUNCTION_PATH}")
        with open(path / FUNCTION_PATH, "rb") as f:
            func = cloudpickle.load(f)

        # load latency
        if verbose:
            logger.debug(f"Loading latency from file: {path / LATENCY_PATH}")
        with open(path / LATENCY_PATH) as f:
            latency = json.load(f)
            latency, ref_latency = latency["latency"], latency["ref_latency"]

        kernel = cls._load_kernel_from_disk(
            cls,
            path,
            norm_target,
            compile_args.target_host,
            compile_args.out_idx,
            resolved_backend,
            compile_args.pass_configs,
            None,  # compile_flags not tracked here
            func,
        )
        if kernel is None:
            return None
        kernel.update_tuner_result(
            config=config,
            latency=latency,
            ref_latency=ref_latency,
        )
        result = cls(
            config=config,
            func=func,
            kernel=kernel,
            libcode=kernel.get_kernel_source(),
            latency=latency,
            ref_latency=ref_latency,
        )
        return result<|MERGE_RESOLUTION|>--- conflicted
+++ resolved
@@ -24,18 +24,11 @@
 BEST_CONFIG_PATH = "best_config.json"
 FUNCTION_PATH = "function.pkl"
 LATENCY_PATH = "latency.json"
-<<<<<<< HEAD
-KERNEL_PATH = "kernel.cu"
-WRAPPED_KERNEL_PATH = "wrapped_kernel.cu"
-HOST_KERNEL_PATH = "host_kernel.cu"
-DEVICE_KERNEL_PATH = "device_kernel.cu"
-=======
 
 # Align file names with cache/kernel_cache.py
 DEVICE_KERNEL_PATH = "device_kernel.cu"
 HOST_KERNEL_PATH = "host_kernel.cu"
 EXECUTABLE_PATH = "executable.so"
->>>>>>> 29051439
 KERNEL_LIB_PATH = "kernel_lib.so"
 KERNEL_CUBIN_PATH = "kernel.cubin"
 KERNEL_PY_PATH = "kernel.py"
@@ -208,11 +201,7 @@
         except Exception as e:
             logger.error(f"Error saving kernel source code to disk: {e}")
 
-<<<<<<< HEAD
-        # Save wrapped kernel source code (for backward compatibility)
-=======
         # Save host kernel source code (wrapped)
->>>>>>> 29051439
         try:
             host_kernel_path = os.path.join(cache_path, HOST_KERNEL_PATH)
             if verbose:
@@ -225,47 +214,7 @@
         except Exception as e:
             logger.error(f"Error saving wrapped kernel source code to disk: {e}")
 
-<<<<<<< HEAD
-        # Save host and device kernel source separately
-        try:
-            # Try to get host and device source from adapter
-            adapter = kernel.adapter
-            if hasattr(adapter, 'get_host_source') and hasattr(adapter, 'get_device_source'):
-                host_source = adapter.get_host_source()
-                device_source = adapter.get_device_source()
-                
-                host_kernel_path = os.path.join(cache_path, HOST_KERNEL_PATH)
-                if verbose:
-                    logger.debug(f"Saving host kernel source code to file: {host_kernel_path}")
-                with open(host_kernel_path, "w") as f:
-                    f.write(host_source)
-                
-                device_kernel_path = os.path.join(cache_path, DEVICE_KERNEL_PATH)
-                if verbose:
-                    logger.debug(f"Saving device kernel source code to file: {device_kernel_path}")
-                with open(device_kernel_path, "w") as f:
-                    f.write(device_source)
-            elif hasattr(adapter, 'host_kernel_source') and hasattr(adapter, 'device_kernel_source'):
-                # Fallback: use adapter attributes directly
-                if adapter.host_kernel_source and adapter.device_kernel_source:
-                    host_kernel_path = os.path.join(cache_path, HOST_KERNEL_PATH)
-                    if verbose:
-                        logger.debug(f"Saving host kernel source code to file: {host_kernel_path}")
-                    with open(host_kernel_path, "w") as f:
-                        f.write(adapter.host_kernel_source)
-                    
-                    device_kernel_path = os.path.join(cache_path, DEVICE_KERNEL_PATH)
-                    if verbose:
-                        logger.debug(f"Saving device kernel source code to file: {device_kernel_path}")
-                    with open(device_kernel_path, "w") as f:
-                        f.write(adapter.device_kernel_source)
-        except Exception as e:
-            logger.warning(f"Error saving host/device kernel source code to disk: {e}")
-
-        # Save kernel library
-=======
         # Save kernel library (backend-specific)
->>>>>>> 29051439
         try:
             if kernel.execution_backend == "nvrtc":
                 kernel_lib_file = KERNEL_CUBIN_PATH
@@ -342,48 +291,6 @@
         if not os.path.exists(cache_path):
             return None
 
-<<<<<<< HEAD
-        host_kernel_source: str | None = None
-        device_kernel_source: str | None = None
-        kernel_params: list[KernelParam] | None = None
-
-        # Try to load host and device kernel source separately (preferred)
-        try:
-            host_kernel_path = os.path.join(cache_path, HOST_KERNEL_PATH)
-            device_kernel_path = os.path.join(cache_path, DEVICE_KERNEL_PATH)
-            if os.path.exists(host_kernel_path) and os.path.exists(device_kernel_path):
-                if verbose:
-                    logger.debug(f"Loading host kernel source code from file: {host_kernel_path}")
-                with open(host_kernel_path) as f:
-                    host_kernel_source = f.read()
-                if verbose:
-                    logger.debug(f"Loading device kernel source code from file: {device_kernel_path}")
-                with open(device_kernel_path) as f:
-                    device_kernel_source = f.read()
-        except Exception as e:
-            logger.warning(f"Error loading host/device kernel source code from disk: {e}")
-
-        # Fallback: try to load wrapped kernel and split it (for backward compatibility)
-        if not host_kernel_source or not device_kernel_source:
-            try:
-                wrapped_kernel_path = os.path.join(cache_path, WRAPPED_KERNEL_PATH)
-                if os.path.exists(wrapped_kernel_path):
-                    if verbose:
-                        logger.debug(f"Loading wrapped kernel source code from file: {wrapped_kernel_path}")
-                    with open(wrapped_kernel_path) as f:
-                        wrapped_source = f.read()
-                    # Try to split wrapped source (format: device_source + "\n\n" + host_source)
-                    if "\n\n" in wrapped_source:
-                        parts = wrapped_source.split("\n\n", 1)
-                        device_kernel_source = parts[0]
-                        host_kernel_source = parts[1] if len(parts) > 1 else ""
-                    else:
-                        # If no separator, assume it's all device source
-                        device_kernel_source = wrapped_source
-                        host_kernel_source = ""
-            except Exception as e:
-                logger.error(f"Error loading wrapped kernel source code from disk: {e}")
-=======
         # Resolve backend to pick correct file names
         if execution_backend == "nvrtc":
             kernel_lib_file = KERNEL_CUBIN_PATH
@@ -412,7 +319,6 @@
                 device_kernel_source = f.read()
         except Exception as e:
             logger.error(f"Error loading kernel source code from disk: {e}")
->>>>>>> 29051439
 
         # Load optional host kernel source
         try:
@@ -432,11 +338,7 @@
         except Exception as e:
             logger.error(f"Error loading kernel parameters from disk: {e}")
 
-<<<<<<< HEAD
-        if host_kernel_source is not None and device_kernel_source is not None and kernel_params:
-=======
         if host_kernel_source and device_kernel_source and kernel_params:
->>>>>>> 29051439
             return JITKernel.from_database(
                 func=func,
                 host_kernel_source=host_kernel_source,
